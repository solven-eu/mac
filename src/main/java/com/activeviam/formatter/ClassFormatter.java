/*
 * (C) ActiveViam 2016
 * ALL RIGHTS RESERVED. This material is the CONFIDENTIAL and PROPRIETARY
 * property of ActiveViam. Any unauthorized use,
 * reproduction or transfer of this material is strictly prohibited
 */

package com.activeviam.formatter;

import com.quartetfs.fwk.QuartetExtendedPluginValue;
import com.quartetfs.fwk.format.IFormatter;
import java.util.Arrays;
import java.util.regex.Pattern;
import java.util.stream.Collectors;

/**
<<<<<<< HEAD
 * Formatter for java classes.
 *
 * @author Quartet FS
=======
 * Basic formatter for class names removing class namespaces from inputs.
 *
 * @author ActiveViam
>>>>>>> 9923e23a
 */
@QuartetExtendedPluginValue(intf = IFormatter.class, key = ClassFormatter.KEY)
public class ClassFormatter implements IFormatter {

  private static final long serialVersionUID = 1L;
  /** Plugin key. */
  public static final String KEY = "ClassFormatter";

  @Override
  public String getType() {
    return KEY;
  }

  @Override
  public String format(Object object) {
    // A String is expected has input.
    if (object instanceof String) {
      /*
       * Input: com.qfs.chunk.impl.ChunkOffsetLong,com.qfs.chunk.direct.impl.DirectChunkBits
       * Output: ChunkOffsetLong,DirectChunkBits
       */
      String[] classes = ((String) object).split(Pattern.quote(","));
      return Arrays.stream(classes)
          .map(className -> className.replaceAll("^.*\\.", ""))
          .collect(Collectors.joining(","));
    } else {
      if (object == null) {
        return null;
      }
      return object.toString();
    }
  }
}<|MERGE_RESOLUTION|>--- conflicted
+++ resolved
@@ -14,15 +14,9 @@
 import java.util.stream.Collectors;
 
 /**
-<<<<<<< HEAD
- * Formatter for java classes.
- *
- * @author Quartet FS
-=======
  * Basic formatter for class names removing class namespaces from inputs.
  *
  * @author ActiveViam
->>>>>>> 9923e23a
  */
 @QuartetExtendedPluginValue(intf = IFormatter.class, key = ClassFormatter.KEY)
 public class ClassFormatter implements IFormatter {
