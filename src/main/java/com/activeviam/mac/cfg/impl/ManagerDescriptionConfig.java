/*
 * (C) ActiveViam 2018
 * ALL RIGHTS RESERVED. This material is the CONFIDENTIAL and PROPRIETARY
 * property of ActiveViam. Any unauthorized use,
 * reproduction or transfer of this material is strictly prohibited
 */

package com.activeviam.mac.cfg.impl;

import com.activeviam.builders.StartBuilding;
import com.activeviam.copper.ICopperContext;
import com.activeviam.copper.api.Copper;
import com.activeviam.copper.api.CopperHierarchy;
import com.activeviam.copper.api.CopperMeasure;
import com.activeviam.copper.api.CopperStore;
import com.activeviam.copper.store.Mapping.JoinType;
import com.activeviam.desc.build.ICanBuildCubeDescription;
import com.activeviam.desc.build.ICanStartBuildingMeasures;
import com.activeviam.desc.build.IHasAtLeastOneMeasure;
import com.activeviam.desc.build.ISelectionDescriptionBuilder;
import com.activeviam.desc.build.dimensions.ICanStartBuildingDimensions;
import com.activeviam.formatter.ByteFormatter;
import com.activeviam.formatter.ClassFormatter;
import com.activeviam.formatter.PartitionIdFormatter;
import com.activeviam.mac.entities.NoOwner;
import com.activeviam.mac.memory.DatastoreConstants;
import com.activeviam.mac.memory.MemoryAnalysisDatastoreDescription;
import com.qfs.agg.impl.DistinctCountFunction;
import com.qfs.agg.impl.SingleValueFunction;
import com.qfs.desc.IDatastoreSchemaDescription;
import com.qfs.literal.ILiteralType;
import com.qfs.server.cfg.IActivePivotManagerDescriptionConfig;
import com.quartetfs.biz.pivot.context.impl.QueriesTimeLimit;
import com.quartetfs.biz.pivot.cube.hierarchy.ILevelInfo;
import com.quartetfs.biz.pivot.definitions.IActivePivotInstanceDescription;
import com.quartetfs.biz.pivot.definitions.IActivePivotManagerDescription;
import com.quartetfs.biz.pivot.definitions.ISelectionDescription;
import com.quartetfs.fwk.format.impl.DateFormatter;
import com.quartetfs.fwk.format.impl.NumberFormatter;
import com.quartetfs.fwk.ordering.impl.ReverseOrderComparator;
import java.util.Map;
import java.util.concurrent.TimeUnit;
import org.springframework.context.annotation.Bean;
import org.springframework.context.annotation.Configuration;

/**
 * Manager Description Config that defines the manager description which contains the cube
 * dimensions and every CopperMeasure.
 *
 * @author ActiveViam
 */
@Configuration
public class ManagerDescriptionConfig implements IActivePivotManagerDescriptionConfig {

  /**
   * The main monitoring cube.
   *
   * <p>This Cube is based from Chunk facts
   */
  public static final String MONITORING_CUBE = "MemoryCube";
  /** The index-related cube. */
  public static final String INDEX_CUBE = "Indexes";
  /** The dictionary related cube. */
  public static final String DICTIONARY_CUBE = "Dictionaries";
  /** The provider related cube. */
  public static final String PROVIDER_CUBE = "Providers";
  /** The references related Cube. */
  public static final String REFERENCE_CUBE = "References";

  /** Measure of the summed off-heap memory footprint. */
  public static final String DIRECT_MEMORY_SUM = "DirectMemory.SUM";
  /**
   * Measure of the summed on-heap memory footprint.
   *
   * <p>This measure only sums the on-heap memory held by chunk, and therefore do not contains the
   * entire on-heap footprint of the entire ActivePivot Application
   */
  public static final String HEAP_MEMORY_SUM = "HeapMemory.SUM";

  /** Java class of the chunk. */
  public static final String CHUNK_CLASS_LEVEL = "Class";
  /** Type of the structure owning the chunk. */
  public static final String CHUNK_TYPE_LEVEL = "Type";

  /** Name of the chunk dump level. */
  public static final String CHUNK_DUMP_NAME_LEVEL = "Import info";

  /** Type of the structure owning the chunk. */
  public static final String CHUNK_PARENT_ID_LEVEL = "ParentID";

  /** Level for the Ids of the dictionary. */
  public static final String CHUNK_DICO_ID_LEVEL = "DicoID";
  /** Level for the Ids of the references. */
  public static final String CHUNK_REF_ID_LEVEL = "ReferenceID";
  /** Level for the Ids of the indexes. */
  public static final String CHUNK_INDEX_ID_LEVEL = "IndexID";

  /** Name of the store hierarchy. */
  public static final String STORE_HIERARCHY = "Stores";
  /** Name of the store level. */
  public static final String STORE_STORE_LEVEL = "Store";
  /** Name of the field level. */
  public static final String STORE_FIELD_LEVEL = "Field";

  /** Name of the Chunk Hierarchy. */
  public static final String CHUNK_DIMENSION = "Chunks";

  /** Name of the DictionaryID AH. */
  public static final String DICO_ID_HIERARCHY = "Dictionary ID";

  /** Name of the DictionaryID AH. */
  public static final String INDEX_ID_HIERARCHY = "Index ID";

  /** Name of the ReferenceID AH. */
  public static final String REF_ID_HIERARCHY = "Reference ID";

  /** Name of the component dimension. */
  public static final String COMPONENT_DIMENSION = "Components";
  /** Name of the component analysis hierarchy. */
  public static final String COMPONENT_HIERARCHY = "Component";
  /** Name of the component dimension. */
  public static final String OWNER_DIMENSION = "Owners";
  /** Name of the component analysis hierarchy. */
  public static final String OWNER_HIERARCHY = "Owner";

  /** Total on-heap memory footprint of the application. */
  public static final String USED_HEAP = "UsedHeapMemory";
  /** Total on-heap memory committed by the JVM. */
  public static final String COMMITTED_HEAP = "CommittedHeapMemory";
  /** Total off-heap memory footprint of the application. */
  public static final String USED_DIRECT = "UsedDirectMemory";
  /** Total off-heap memory committed by the JVM. */
  public static final String MAX_DIRECT = "MaxDirectMemory";

  /** Measure of the size of Chunks (in Bytes). */
  public static final String CHUNK_SIZE_SUM = "ChunkSize.SUM";

  /** Measure of the the non written rows in Chunks. */
  public static final String NON_WRITTEN_ROWS_COUNT = "NonWrittenRows.COUNT";

  /** Measure of the deleted rows in Chunks. */
  public static final String DELETED_ROWS_COUNT = "DeletedRows.COUNT";

  /** Formatter for Numbers. */
  public static final String NUMBER_FORMATTER = NumberFormatter.TYPE + "[#,###]";
  /** Formatter for Percentages. */
  public static final String PERCENT_FORMATTER = NumberFormatter.TYPE + "[#.##%]";

  /** The name of the hierarchy of indexed fields. */
  public static final String INDEXED_FIELDS_HIERARCHY = "Indexed Fields";
  /** The name of the hierarchy of reference names. */
  public static final String REFERENCE_NAMES_HIERARCHY = "Reference Names";
  /** The name of the hierarchy of provider ids. */
  public static final String PROVIDER_ID_HIERARCHY = "ProviderId";
  /** The name of the hierarchy of provider partitions. */
  public static final String PROVIDER_PARTITION_HIERARCHY = "ProviderPartition";
  /** The name of the hierarchy of provider types. */
  public static final String PROVIDER_TYPE_HIERARCHY = "ProviderType";
  /** The name of the hierarchy of pivots. */
  public static final String PIVOT_HIERARCHY = "Pivot";
  /** The name of the hierarchy of managers. */
  public static final String MANAGER_HIERARCHY = "Manager";
<<<<<<< HEAD
=======
  /** The name of the hierarchy of owners. */
  public static final String OWNER_HIERARCHY = "Owner";
  /** The name of the hierarchy of owner components. */
>>>>>>> f9035512
  public static final String OWNER_COMPONENT_HIERARCHY = "Owner component";
  /** The name of the hierarchy of chunk ids. */
  public static final String CHUNK_ID_HIERARCHY = "ChunkId";
  /** The name of the hierarchy of partitions. */
  public static final String PARTITION_HIERARCHY = "Partition";

  public static final String OWNERSHIP_FOLDER = "Ownership";
  public static final String MEMORY_FOLDER = "Memory";

  @Bean
  @Override
  public IActivePivotManagerDescription userManagerDescription() {
    return StartBuilding.managerDescription()
        .withSchema("MemorySchema")
        .withSelection(memorySelection())
        .withCube(memoryCube())
        .build();
  }

  @Override
  public IDatastoreSchemaDescription userSchemaDescription() {
    return new MemoryAnalysisDatastoreDescription();
  }

  /**
   * Prefixes a field by another string.
   *
   * @param prefix string to prepend
   * @param field field to be prefixed
   * @return the prefixed string
   */
  protected static String prefixField(String prefix, String field) {
    return prefix + field.substring(0, 1).toUpperCase() + field.substring(1);
  }

  private ISelectionDescription memorySelection() {
    return StartBuilding.selection(this.userSchemaDescription())
        .fromBaseStore(DatastoreConstants.CHUNK_STORE)
        .withAllReachableFields(
            allReachableFields -> {
              allReachableFields.remove(DatastoreConstants.CHUNK__CLASS);
              final Map<String, String> result =
                  ISelectionDescriptionBuilder.FieldsCollisionHandler.CLOSEST.handle(
                      allReachableFields);
              result.put(
                  prefixField(DatastoreConstants.CHUNK_STORE, DatastoreConstants.CHUNK__CLASS),
                  DatastoreConstants.CHUNK__CLASS);

              return result;
            })
        .build();
  }

  private IActivePivotInstanceDescription memoryCube() {
    return StartBuilding.cube(MONITORING_CUBE)
        .withCalculations(this::copperCalculations)
        .withMeasures(this::measures)
        .withDimensions(this::defineDimensions)
        .withSharedContextValue(QueriesTimeLimit.of(15, TimeUnit.SECONDS))
        .build();
  }

  private ICanBuildCubeDescription<IActivePivotInstanceDescription> defineDimensions(
      final ICanStartBuildingDimensions builder) {
    return builder
        // FROM ChunkStore
        .withDimension(CHUNK_DIMENSION)
        .withHierarchy(CHUNK_ID_HIERARCHY)
        .withLevelOfSameName()
        .withPropertyName(DatastoreConstants.CHUNK_ID)
        .withHierarchy(CHUNK_TYPE_LEVEL)
        .withLevelOfSameName()
        .withPropertyName(DatastoreConstants.CHUNK__CLOSEST_PARENT_TYPE)
        .withHierarchy(CHUNK_PARENT_ID_LEVEL)
        .withLevelOfSameName()
        .withPropertyName(DatastoreConstants.CHUNK__PARENT_ID)
        .withProperty("description", "What are chunks for")
        .withSingleLevelHierarchy(CHUNK_DICO_ID_LEVEL)
        .withPropertyName(DatastoreConstants.CHUNK__PARENT_DICO_ID)
        .withSingleLevelHierarchy(CHUNK_INDEX_ID_LEVEL)
        .withPropertyName(DatastoreConstants.CHUNK__PARENT_INDEX_ID)
        .withSingleLevelHierarchy(CHUNK_REF_ID_LEVEL)
        .withPropertyName(DatastoreConstants.CHUNK__PARENT_REF_ID)
        .withHierarchy(STORE_HIERARCHY)
        .withLevel(STORE_STORE_LEVEL)
        .withPropertyName(DatastoreConstants.CHUNK__PARENT_STORE_NAME)
        .withLevel(STORE_FIELD_LEVEL)
        .withPropertyName(DatastoreConstants.CHUNK__PARENT_FIELD_NAME)
        .withHierarchy(CHUNK_CLASS_LEVEL)
        .withLevelOfSameName()
        .withPropertyName(
            prefixField(DatastoreConstants.CHUNK_STORE, DatastoreConstants.CHUNK__CLASS))
        .withFormatter(ClassFormatter.KEY)
        .withProperty("description", "Class of the chunks")
        .withDimension("Chunk Owners")
        .withHierarchy(OWNER_HIERARCHY)
        .withLevelOfSameName()
        .withPropertyName(DatastoreConstants.CHUNK__OWNER)
        .withLevel(PARTITION_HIERARCHY)
        .withPropertyName(DatastoreConstants.CHUNK__PARTITION_ID)
        .withFormatter(PartitionIdFormatter.KEY)
        .withHierarchy(OWNER_COMPONENT_HIERARCHY)
        .withLevelOfSameName()
        .withPropertyName(DatastoreConstants.CHUNK__COMPONENT)
        .withDimension(CHUNK_DUMP_NAME_LEVEL)
        .withHierarchyOfSameName()
        .slicing()
        .withLevelOfSameName()
        .withPropertyName(DatastoreConstants.CHUNK__DUMP_NAME)
        .withComparator(ReverseOrderComparator.type)
        .withHierarchy("Date")
        .withLevelOfSameName()
        .withPropertyName(DatastoreConstants.APPLICATION__DATE)
        .withType(ILevelInfo.LevelType.TIME)
        .withComparator(ReverseOrderComparator.type)
        .withProperty("description", "Date at which statistics were retrieved")
        .withDimension("Aggregate Provider")
        .withHierarchy(MANAGER_HIERARCHY)
        .withLevelOfSameName()
        .withPropertyName(DatastoreConstants.PIVOT__MANAGER_ID)
        .withHierarchy(PIVOT_HIERARCHY)
        .withLevelOfSameName()
        .withPropertyName(DatastoreConstants.PIVOT__PIVOT_ID)
        .withHierarchy(PROVIDER_TYPE_HIERARCHY)
        .withLevelOfSameName()
        .withPropertyName(DatastoreConstants.PROVIDER_COMPONENT__TYPE)
        .withHierarchy(PROVIDER_PARTITION_HIERARCHY)
        .withLevelOfSameName()
        .withPropertyName(DatastoreConstants.CHUNK__PARTITION_ID)
        .withHierarchy(PROVIDER_ID_HIERARCHY)
        .withLevelOfSameName()
        .withPropertyName(DatastoreConstants.CHUNK__PROVIDER_ID);
  }

  private IHasAtLeastOneMeasure measures(ICanStartBuildingMeasures builder) {
    return builder
        .withContributorsCount()
        .withAlias("Chunks.COUNT")
        .withFormatter(NUMBER_FORMATTER)
        .withUpdateTimestamp()
        .withFormatter(DateFormatter.TYPE + "[HH:mm:ss]");
  }

  private void copperCalculations(final ICopperContext context) {
    memoryMeasure(context);
    joinHierarchies(context);
    chunkMeasures(context);
    applicationMeasure(context);
  }

  private void memoryMeasure(final ICopperContext context) {
    Copper.agg(DatastoreConstants.APPLICATION__USED_ON_HEAP, SingleValueFunction.PLUGIN_KEY)
        .as(USED_HEAP)
        .withFormatter(ByteFormatter.KEY)
        .withinFolder(MEMORY_FOLDER)
        .publish(context);
    Copper.agg(DatastoreConstants.APPLICATION__MAX_ON_HEAP, SingleValueFunction.PLUGIN_KEY)
        .as(COMMITTED_HEAP)
        .withFormatter(ByteFormatter.KEY)
        .withinFolder(MEMORY_FOLDER)
        .publish(context);
    Copper.agg(DatastoreConstants.APPLICATION__USED_OFF_HEAP, SingleValueFunction.PLUGIN_KEY)
        .as(USED_DIRECT)
        .withFormatter(ByteFormatter.KEY)
        .withinFolder(MEMORY_FOLDER)
        .publish(context);
    Copper.agg(DatastoreConstants.APPLICATION__MAX_OFF_HEAP, SingleValueFunction.PLUGIN_KEY)
        .as(MAX_DIRECT)
        .withFormatter(ByteFormatter.KEY)
        .withinFolder(MEMORY_FOLDER)
        .publish(context);
  }

  private void joinHierarchies(final ICopperContext context) {

    // --------------------
    // Define Copper Joins

    // --------------------
    // 1- Chunk to Dicos
    CopperStore chunkToDicoStore =
        Copper.store(DatastoreConstants.DICTIONARY_STORE)
            .joinToCube()
            .withMapping(DatastoreConstants.DICTIONARY_ID, CHUNK_DICO_ID_LEVEL)
            .withMapping(DatastoreConstants.CHUNK__DUMP_NAME, CHUNK_DUMP_NAME_LEVEL);

    Copper.sum(chunkToDicoStore.field(DatastoreConstants.DICTIONARY_SIZE))
        .as("Dictionary Size")
        .withFormatter(NUMBER_FORMATTER)
        .publish(context);

    // --------------------
    // 2- Chunk to references
    CopperStore chunkToReferenceStore =
        Copper.store(DatastoreConstants.REFERENCE_STORE)
            .joinToCube()
            .withMapping(DatastoreConstants.REFERENCE_ID, CHUNK_REF_ID_LEVEL)
            .withMapping(DatastoreConstants.CHUNK__DUMP_NAME, CHUNK_DUMP_NAME_LEVEL);

    // Reference name
    Copper.newSingleLevelHierarchy(REFERENCE_NAMES_HIERARCHY)
        .from(chunkToReferenceStore.field(DatastoreConstants.REFERENCE_NAME))
        .publish(context);

    // --------------------
    // 3- Chunk to indexes
    CopperStore chunkToIndexStore =
        Copper.store(DatastoreConstants.INDEX_STORE)
            .joinToCube()
            .withMapping(DatastoreConstants.INDEX_ID, CHUNK_INDEX_ID_LEVEL)
            .withMapping(DatastoreConstants.CHUNK__DUMP_NAME, CHUNK_DUMP_NAME_LEVEL);

    Copper.newSingleLevelHierarchy(INDEXED_FIELDS_HIERARCHY)
        .from(chunkToIndexStore.field(DatastoreConstants.INDEX__FIELDS))
        .publish(context);

    // --------------------
    // 4- Chunk to owners
    CopperStore chunkToOwnerStore =
        Copper.store(DatastoreConstants.CHUNK_TO_OWNER_STORE)
            .joinToCube(JoinType.LEFT)
            .withDefaultValue(DatastoreConstants.OWNER__OWNER, NoOwner.getInstance())
            .withMapping(DatastoreConstants.OWNER__CHUNK_ID, CHUNK_ID_HIERARCHY)
            .withMapping(DatastoreConstants.CHUNK__DUMP_NAME, CHUNK_DUMP_NAME_LEVEL);

    // todo vlg constants
    CopperHierarchy ownerHierarchy =
        Copper.newSingleLevelHierarchy(OWNER_DIMENSION, OWNER_HIERARCHY, OWNER_HIERARCHY)
            .from(chunkToOwnerStore.field(DatastoreConstants.OWNER__OWNER))
            .publish(context);

    // --------------------
    // 5- Chunk to components
    CopperStore chunkToComponentStore =
        Copper.store(DatastoreConstants.CHUNK_TO_COMPONENT_STORE)
            .joinToCube(JoinType.LEFT)
            .withMapping(DatastoreConstants.COMPONENT__CHUNK_ID, CHUNK_ID_HIERARCHY)
            .withMapping(DatastoreConstants.CHUNK__DUMP_NAME, CHUNK_DUMP_NAME_LEVEL);

    // todo vlg constants
    CopperHierarchy componentHierarchy =
        Copper
            .newSingleLevelHierarchy(COMPONENT_DIMENSION, COMPONENT_HIERARCHY, COMPONENT_HIERARCHY)
            .from(chunkToComponentStore.field(DatastoreConstants.COMPONENT__COMPONENT))
            .publish(context);


    // todo vlg: fix aggregation behavior above owner/component hierarchy
    // this is still true: XXX.COUNT > 1 <=> the location contains shared chunks
    Copper.agg(chunkToOwnerStore.field(DatastoreConstants.OWNER__OWNER),
        DistinctCountFunction.PLUGIN_KEY)
        .totalOn(ownerHierarchy)
        .per(Copper.level(CHUNK_ID_HIERARCHY))
        .max() // todo vlg: wrong, use a custom aggregation function or PP?
        .as("Owner.COUNT")
        .withinFolder(OWNERSHIP_FOLDER)
        .publish(context);

    Copper.agg(chunkToComponentStore.field(DatastoreConstants.COMPONENT__COMPONENT),
        DistinctCountFunction.PLUGIN_KEY)
        .totalOn(componentHierarchy)
        .per(Copper.level(CHUNK_ID_HIERARCHY))
        .max() // todo vlg: wrong, use a custom aggregation function or PP?
        .as("Component.COUNT")
        .withinFolder(OWNERSHIP_FOLDER)
        .publish(context);
  }

  private void chunkMeasures(final ICopperContext context) {
    final var directMemory =
        Copper.sum(DatastoreConstants.CHUNK__OFF_HEAP_SIZE)
            .as(DIRECT_MEMORY_SUM)
            .withFormatter(ByteFormatter.KEY)
            .publish(context);

    Copper.sum(DatastoreConstants.CHUNK__ON_HEAP_SIZE)
        .as(HEAP_MEMORY_SUM)
        .withFormatter(ByteFormatter.KEY)
        .publish(context);

    final var chunkSize =
        Copper.sum(DatastoreConstants.CHUNK__SIZE)
            .as(CHUNK_SIZE_SUM)
            .withFormatter(ByteFormatter.KEY)
            .publish(context);

    Copper.sum(DatastoreConstants.CHUNK__NON_WRITTEN_ROWS)
        .as(NON_WRITTEN_ROWS_COUNT)
        .withFormatter(NUMBER_FORMATTER)
        .publish(context);

    Copper.sum(DatastoreConstants.CHUNK__FREE_ROWS)
        .withFormatter(NUMBER_FORMATTER)
        .as(DELETED_ROWS_COUNT)
        .withType(ILiteralType.DOUBLE)
        .divide(chunkSize)
        .withFormatter(PERCENT_FORMATTER)
        .as("DeletedRows.Ratio")
        .publish(context);

    Copper.sum(DatastoreConstants.CHUNK__NON_WRITTEN_ROWS)
        .withFormatter(NUMBER_FORMATTER)
        .as(NON_WRITTEN_ROWS_COUNT)
        .withType(ILiteralType.DOUBLE)
        .divide(chunkSize)
        .withFormatter(PERCENT_FORMATTER)
        .as("NonWrittenRows.Ratio")
        .publish(context);

    chunkSize
        .minus(Copper.sum(DatastoreConstants.CHUNK__NON_WRITTEN_ROWS))
        .withFormatter(NUMBER_FORMATTER)
        .withType(ILiteralType.DOUBLE) // Overflow happens if we don't cast it to double
        .as("CommittedRows")
        .publish(context);

    Copper.measure("CommittedRows")
        .divide(chunkSize)
        .multiply(directMemory)
        .withType(ILiteralType.LONG)
        .withFormatter(ByteFormatter.KEY)
        .as("CommittedChunk")
        .publish(context);

    // Workaround waiting for a grand total
    final CopperMeasure grandTotal = directMemory.grandTotal();

    Copper.measure("CommittedRows")
        .divide(chunkSize)
        .withFormatter(PERCENT_FORMATTER)
        .as("CommittedMemory.Ratio")
        .publish(context);

    directMemory
        .withType(ILiteralType.DOUBLE)
        .divide(grandTotal)
        .withFormatter(PERCENT_FORMATTER)
        .as("DirectMemory.Ratio")
        .publish(context);

    directMemory
        .withType(ILiteralType.DOUBLE)
        .divide(Copper.measure(USED_DIRECT))
        .withFormatter(PERCENT_FORMATTER)
        .as("UsedMemory.Ratio")
        .publish(context);

    directMemory
        .withType(ILiteralType.DOUBLE)
        .divide(Copper.measure(MAX_DIRECT))
        .withFormatter(PERCENT_FORMATTER)
        .as("MaxMemory.Ratio")
        .publish(context);
  }

  private void applicationMeasure(final ICopperContext context) {}
}<|MERGE_RESOLUTION|>--- conflicted
+++ resolved
@@ -160,19 +160,16 @@
   public static final String PIVOT_HIERARCHY = "Pivot";
   /** The name of the hierarchy of managers. */
   public static final String MANAGER_HIERARCHY = "Manager";
-<<<<<<< HEAD
-=======
-  /** The name of the hierarchy of owners. */
-  public static final String OWNER_HIERARCHY = "Owner";
   /** The name of the hierarchy of owner components. */
->>>>>>> f9035512
   public static final String OWNER_COMPONENT_HIERARCHY = "Owner component";
   /** The name of the hierarchy of chunk ids. */
   public static final String CHUNK_ID_HIERARCHY = "ChunkId";
   /** The name of the hierarchy of partitions. */
   public static final String PARTITION_HIERARCHY = "Partition";
 
+  /** The name of the folder for measures related to chunk ownership. */
   public static final String OWNERSHIP_FOLDER = "Ownership";
+  /** The name of the folder for measures related to memory metrics. */
   public static final String MEMORY_FOLDER = "Memory";
 
   @Bean
